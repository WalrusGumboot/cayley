#![allow(dead_code)]
#![feature(generic_const_exprs)]
<<<<<<< HEAD
#![deny(missing_docs)]
use num_traits::{NumOps, One, Zero};
use std::fmt::{self, Display};
use std::ops::{Add, AddAssign, Index, IndexMut, Mul, Sub, SubAssign};

/// The following is some weird shit.
pub enum DimensionAssertion<const CONDITION: bool> {}
pub trait IsTrue {}
impl IsTrue for DimensionAssertion<true> {}

/// The base Matrix struct.
#[derive(Debug, Clone, Copy, PartialEq, Eq)]
pub struct Matrix<T, const N: usize, const M: usize>
where
    [(); N * M]:,
{
    data: [T; N * M],
=======
use num_traits::{One, Zero};
use std::fmt::{self, Display};
use std::ops::{Add, AddAssign, Index, IndexMut, Sub, SubAssign, Mul};

/// The base Matrix struct.
#[derive(Debug, Clone, Copy, PartialEq, Eq)]
pub struct Matrix<T, const N: usize> {
    data: [T; N],
>>>>>>> 6e487bec
    rows: usize,
    cols: usize,
}

/// Convenience stuff.
impl<T, const N: usize, const M: usize> Index<(usize, usize)> for Matrix<T, N, M>
where
    [(); N * M]:,
{
    type Output = T;
    fn index(&self, index: (usize, usize)) -> &Self::Output {
        assert!(
            index.0 < self.rows,
            "Tried indexing into row {}, which outside of the matrix (has {} rows).",
            index.0,
            self.rows
        );
        assert!(
            index.1 < self.cols,
            "Tried indexing into column {}, which outside of the matrix (has {} column).",
            index.1,
            self.cols
        );
        &self.data[index.0 * self.cols + index.1]
    }
}

impl<T, const N: usize, const M: usize> IndexMut<(usize, usize)> for Matrix<T, N, M>
where
    [(); N * M]:,
{
    fn index_mut(&mut self, index: (usize, usize)) -> &mut Self::Output {
        &mut self.data[index.0 * self.cols + index.1]
    }
}

impl<T, const N: usize, const M: usize> Display for Matrix<T, N, M>
where
    T: Display,
    [(); N * M]:,
{
    fn fmt(&self, f: &mut fmt::Formatter) -> fmt::Result {
        // Displaying a matrix is kind of interesting: we want to have nicely
        // spaced and nicely aligned numbers, but use cases might arise where
        // the elements of a Matrix implement NumAssignOps and Display but aren't
        // numbers in and of themselves. We have to figure out the longest
        // string representation first, then do all of the printing stuff.

        let string_reps = self.data.iter().map(|e| e.to_string()).collect::<Vec<_>>();
        let longest = string_reps.iter().fold(0, |current_max, new| {
            if new.len() > current_max {
                new.len()
            } else {
                current_max
            }
        });

        let padded_string_reps = string_reps
            .iter()
            .map(|s| format!("{:0l$} ", s, l = longest))
            .collect::<Vec<String>>();

        for row in padded_string_reps.chunks_exact(self.rows) {
            writeln!(
                f,
                "{}",
                row.iter().fold(String::new(), |mut acc, val| {
                    acc.push_str(val);
                    acc
                })
            )?;
        }

        Ok(())
    }
}

<<<<<<< HEAD
impl<T, const N: usize, const M: usize> From<Vec<Vec<T>>> for Matrix<T, N, M>
where
    T: Copy,
    [(); N * M]:,
{
    fn from(value: Vec<Vec<T>>) -> Matrix<T, N, M> {
        assert!(
            value.iter().all(|row| row.len() == value[0].len()),
            "Not all rows have the same length."
        );
        let mut data = [value[0][0]; N * M];
        let mut flattened = value.iter().flatten();
        for i in 0..N * M {
=======
impl<T, const N: usize> From<Vec<Vec<T>>> for Matrix<T, N> where T: Copy {
    fn from(value: Vec<Vec<T>>) -> Matrix<T, N> {
        assert!(value.iter().all(|row| row.len() == value[0].len()), "Not all rows have the same length.");
        let mut data = [value[0][0]; N];
        let mut flattened = value.iter().flatten();
        for i in 0..N {
>>>>>>> 6e487bec
            data[i] = *flattened.next().unwrap();
        }
        Self {
            data,
            rows: value.len(),
<<<<<<< HEAD
            cols: value[0].len(),
=======
            cols: value[0].len()
>>>>>>> 6e487bec
        }
    }
}

/// Constructors.
impl<T, const N: usize, const M: usize> Matrix<T, N, M>
where
    T: Zero + Copy,
    [(); N * M]:,
{
    /// Initialises a matrix filled with zeroes.
    ///
    /// This requires the type of the matrix to implement the num_traits::Zero trait.
    /// A type implementing NumAssignOps but not Zero is very rare though.
    ///
    /// ## Panics
    ///
    /// If the specified rows and columns don't create a matrix with N elements.
    pub fn zeroes(r: usize, c: usize) -> Self {
        assert_eq!(
            N, r,
            "Dimensionality of the matrix does not hold: rows do not match."
        );
        assert_eq!(
            M, c,
            "Dimensionality of the matrix does not hold: columns do not match."
        );

        Matrix {
            data: [T::zero(); N * M],
            rows: r,
            cols: c,
        }
    }
}

impl<T, const N: usize, const M: usize> Matrix<T, N, M>
where
    T: One + Copy,
    [(); N * M]:,
{
    /// Initialises a matrix filled with ones.
    ///
    /// This requires the type of the matrix to implement the num_traits::One trait.
    /// A type implementing NumAssignOps but not One is very rare though.
    ///
    /// ## Panics
    ///
    /// If the specified rows and columns don't create a matrix with N elements.
    pub fn ones(r: usize, c: usize) -> Self {
        assert_eq!(
            N, r,
            "Dimensionality of the matrix does not hold: rows do not match."
        );
        assert_eq!(
            M, c,
            "Dimensionality of the matrix does not hold: columns do not match."
        );

        Matrix {
            data: [T::one(); N * M],
            rows: r,
            cols: c,
        }
    }
}

impl<T, const N: usize, const M: usize> Matrix<T, N, M>
where
    T: Zero + One + Copy,
    [(); N * M]:,
    DimensionAssertion<{ N == M }>: IsTrue,
{
    pub fn identity(size: usize) -> Self {
        let mut base = Matrix::zeroes(size, size);
        for i in 0..size {
            base[(i, i)] = T::one();
        }
        base
    }
}

/// Operations on matrices.
/// Note that the resulting matrix takes on the type of the left matrix.

// Addition.
impl<T, Q, const N: usize, const M: usize> Add<Matrix<Q, N, M>> for Matrix<T, N, M>
where
    T: Add<Q, Output = T> + Copy,
    Q: Copy,
    [(); N * M]:,
{
    type Output = Matrix<T, N, M>;
    fn add(self, rhs: Matrix<Q, N, M>) -> Self::Output {
        assert_eq!(
            self.rows, rhs.rows,
            "Matrices do not have the same dimension."
        );
        let mut data: [T; N * M] = self.data;
        for i in 0..N * M {
            data[i] = data[i] + rhs.data[i];
        }

        Matrix {
            data,
            rows: self.rows,
            cols: self.cols,
        }
    }
}

impl<T, Q, const N: usize, const M: usize> AddAssign<Matrix<Q, N, M>> for Matrix<T, N, M>
where
    T: AddAssign<Q>,
    Q: Copy,
    [(); N * M]:,
{
    fn add_assign(&mut self, rhs: Matrix<Q, N, M>) {
        for i in 0..N * M {
            self.data[i] += rhs.data[i];
        }
    }
}

// Subtraction.
impl<T, Q, const N: usize, const M: usize> Sub<Matrix<Q, N, M>> for Matrix<T, N, M>
where
    T: Sub<Q, Output = T> + Copy,
    Q: Copy,
    [(); N * M]:,
{
    type Output = Matrix<T, N, M>;
    fn sub(self, rhs: Matrix<Q, N, M>) -> Self::Output {
        assert_eq!(
            self.rows, rhs.rows,
            "Matrices do not have the same dimension."
        );
        let mut data: [T; N * M] = self.data;
        for i in 0..N * M {
            data[i] = data[i] - rhs.data[i];
        }

        Matrix {
            data,
            rows: self.rows,
            cols: self.cols,
        }
    }
}

impl<T, Q, const N: usize, const M: usize> SubAssign<Matrix<Q, N, M>> for Matrix<T, N, M>
where
    T: SubAssign<Q>,
    Q: Copy,
    [(); N * M]:,
{
    fn sub_assign(&mut self, rhs: Matrix<Q, N, M>) {
        for i in 0..N * M {
            self.data[i] -= rhs.data[i];
        }
    }
}

// Multiplication
<<<<<<< HEAD
impl<T, Q, R, const N: usize, const M: usize, const O: usize, const P: usize> Mul<Matrix<Q, O, P>>
    for Matrix<T, N, M>
where
    T: Copy + Mul<Q, Output = R>,
    Q: Copy,
    R: Add + Zero + Copy,
    [(); N * M]:,
    [(); O * P]:,
    [(); N * P]:,
    DimensionAssertion<{ M == O }>: IsTrue,
{
    type Output = Matrix<R, N, P>;
    fn mul(self, rhs: Matrix<Q, O, P>) -> Self::Output {
        let mut result: Matrix<R, N, P> = Matrix::zeroes(N, P);

        for x in 0..N {
            for y in 0..P {
                let mut dot_product_terms = [R::zero(); M];
                for i in 0..M {
                    dot_product_terms[i] = self[(x, i)] * rhs[(i, y)];
                }
                result[(x, y)] = dot_product_terms
                    .iter()
                    .fold(R::zero(), |acc, val| acc + *val);
            }
        }

        result
    }
}

impl<T, const N: usize, const M: usize> Matrix<T, N, M>
where
    [(); N * M]:,
    [(); M * N]:,
    T: Copy + Zero,
{
    pub fn transpose(&self) -> Matrix<T, M, N> {
        let mut result = Matrix::zeroes(M, N);

        for x in 0..M {
            for y in 0..N {
                result[(x, y)] = self[(y, x)];
            }
        }

        result
    }
}

impl<T, const N: usize> Matrix<T, N, N>
where
    [(); N * N]:,
    T: Copy + NumOps + Zero,
{
    pub fn determinant(&self) -> T {
        match N {
            1 => self[(0, 0)],
            2 => self[(0, 0)] * self[(1, 1)] - self[(0, 1)] * self[(1, 0)],
            _ => todo!(),
        }
    }
}

impl<T, const N: usize> Matrix<T, N, N>
where
    [(); N * N]:,
    T: Copy + NumOps + Zero + PartialEq,
{
    pub fn inverse(&self) -> Option<Self> {
        if self.determinant() == T::zero() {
            None
        } else {
            todo!()
        }
    }
}
=======
impl<T, Q, R, const N: usize, const M: usize> Mul<Matrix<Q, M>> for Matrix<T, N>
where 
    T: Copy + Mul<Q, Output = R>, 
    Q: Copy, 
    R: Add,
    [(); N * M]: Sized {
    type Output = Matrix<R, {N * M}>;
    fn mul(self, rhs: Matrix<Q, M>) -> Self::Output {
        assert_eq!(self.cols, rhs.rows, "Cannot multiply these two matrices as the number of columns in the left one is not equal to the number of rows in the right one.");
        unimplemented!()
    }
}

>>>>>>> 6e487bec

mod tests;<|MERGE_RESOLUTION|>--- conflicted
+++ resolved
@@ -1,6 +1,5 @@
 #![allow(dead_code)]
 #![feature(generic_const_exprs)]
-<<<<<<< HEAD
 #![deny(missing_docs)]
 use num_traits::{NumOps, One, Zero};
 use std::fmt::{self, Display};
@@ -18,16 +17,6 @@
     [(); N * M]:,
 {
     data: [T; N * M],
-=======
-use num_traits::{One, Zero};
-use std::fmt::{self, Display};
-use std::ops::{Add, AddAssign, Index, IndexMut, Sub, SubAssign, Mul};
-
-/// The base Matrix struct.
-#[derive(Debug, Clone, Copy, PartialEq, Eq)]
-pub struct Matrix<T, const N: usize> {
-    data: [T; N],
->>>>>>> 6e487bec
     rows: usize,
     cols: usize,
 }
@@ -105,7 +94,6 @@
     }
 }
 
-<<<<<<< HEAD
 impl<T, const N: usize, const M: usize> From<Vec<Vec<T>>> for Matrix<T, N, M>
 where
     T: Copy,
@@ -119,24 +107,12 @@
         let mut data = [value[0][0]; N * M];
         let mut flattened = value.iter().flatten();
         for i in 0..N * M {
-=======
-impl<T, const N: usize> From<Vec<Vec<T>>> for Matrix<T, N> where T: Copy {
-    fn from(value: Vec<Vec<T>>) -> Matrix<T, N> {
-        assert!(value.iter().all(|row| row.len() == value[0].len()), "Not all rows have the same length.");
-        let mut data = [value[0][0]; N];
-        let mut flattened = value.iter().flatten();
-        for i in 0..N {
->>>>>>> 6e487bec
             data[i] = *flattened.next().unwrap();
         }
         Self {
             data,
             rows: value.len(),
-<<<<<<< HEAD
             cols: value[0].len(),
-=======
-            cols: value[0].len()
->>>>>>> 6e487bec
         }
     }
 }
@@ -301,7 +277,7 @@
 }
 
 // Multiplication
-<<<<<<< HEAD
+
 impl<T, Q, R, const N: usize, const M: usize, const O: usize, const P: usize> Mul<Matrix<Q, O, P>>
     for Matrix<T, N, M>
 where
@@ -379,20 +355,5 @@
         }
     }
 }
-=======
-impl<T, Q, R, const N: usize, const M: usize> Mul<Matrix<Q, M>> for Matrix<T, N>
-where 
-    T: Copy + Mul<Q, Output = R>, 
-    Q: Copy, 
-    R: Add,
-    [(); N * M]: Sized {
-    type Output = Matrix<R, {N * M}>;
-    fn mul(self, rhs: Matrix<Q, M>) -> Self::Output {
-        assert_eq!(self.cols, rhs.rows, "Cannot multiply these two matrices as the number of columns in the left one is not equal to the number of rows in the right one.");
-        unimplemented!()
-    }
-}
-
->>>>>>> 6e487bec
 
 mod tests;